--- conflicted
+++ resolved
@@ -32,15 +32,9 @@
 
   <ItemGroup>
     <PackageReference Include="Microsoft.CodeAnalysis.CSharp" Version="3.7.0" />
-<<<<<<< HEAD
     <PackageReference Include="System.Threading.AccessControl" Version="5.0.0-preview.8.20407.11" />
     <PackageReference Include="System.Drawing.Common" Version="5.0.0-preview.8.20407.11" />
-    <PackageReference Include="NJsonSchema" Version="10.1.24" />
-=======
-    <PackageReference Include="System.Threading.AccessControl" Version="5.0.0-preview.8.20365.6" />
-    <PackageReference Include="System.Drawing.Common" Version="5.0.0-preview.8.20365.6" />
     <PackageReference Include="NJsonSchema" Version="10.1.26" />
->>>>>>> ad88bd60
   </ItemGroup>
 
 </Project>